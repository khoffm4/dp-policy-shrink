--- conflicted
+++ resolved
@@ -17,184 +17,82 @@
 
 ## Distances from eligibility thresholds
 ```{r}
-experiment <- load_experiment("baseline", 1) %>%
-  mutate(
-    not_hispanic = not_hispanic_or_latino_hispanic_or_latino_and_race_pct
-  )
+experiment = load_experiment("baseline", 1) %>% mutate(not_hispanic = not_hispanic_or_latino_hispanic_or_latino_and_race_pct)
 experiment
 ```
 ```{r}
-thresholds <- data.frame(
-  raw = c(10, 6500, 10),
-  prop = c(0.02, 0.15, 0.05),
-  grant = c("Basic", "Concentration", "Targeted")
-)
-
-point_plot <- geom_point(alpha = 0.5, size = 0.25, color = "#3a3b3c")
-formatting <- list(
-  geom_smooth(method = "lm", linetype = "dashed", color = "red"),
+thresholds = data.frame(raw=c(10, 6500, 10), prop=c(0.02, 0.15, 0.05), grant=c("Basic", "Concentration", "Targeted"))
+
+point_plot = geom_point(alpha=0.5, size=0.25, color="#3a3b3c")
+formatting = list(
+  geom_smooth(method="lm", linetype="dashed", color="red"),
   theme(
     legend.position = "bottom",
-    legend.box = "vertical"
+    legend.box="vertical"
   ),
-  scale_color_brewer(palette = "Dark2"),
+  scale_color_brewer(palette="Dark2"),
   guides(
-    color = guide_legend("Eligibility Threshold")
-  )
-)
-
-ggplot(
-  experiment,
-  aes(
-    x = prop_white,
-    y = ifelse(true_children_eligible == 0, 0, log(true_children_eligible))
-  )
-) +
-  point_plot +
-  geom_hline(data = thresholds, aes(yintercept = log(raw), color = grant)) +
-  formatting +
-  labs(
-    y = "Log # of children in poverty",
-    x = "% white-only"
-  )
-ggsave("plots/race/thresholds_raw.pdf", dpi = 300, width = 6, height = 5)
-
-ggplot(
-  experiment,
-  aes(x = prop_white, y = log(true_children_eligible/true_children_total))
-) +
-  point_plot +
-  geom_hline(data = thresholds, aes(yintercept = log(prop), color = grant)) +
-  formatting +
-  labs(
-    y = "Log prop. of children in poverty",
-    x = "% white-only"
-  )
-ggsave("plots/race/thresholds_prop.pdf", dpi = 300, width = 6, height = 5)
-
-ggplot(
-  experiment,
-  aes(
-    x = not_hispanic,
-    y = ifelse(true_children_eligible == 0, 0, log(true_children_eligible))
-  )
-) +
-  point_plot +
-  geom_hline(data = thresholds, aes(yintercept = log(raw), color = grant)) +
-  formatting +
-  labs(
-    y = "Log # of children in poverty",
-    x = "% non-Hispanic"
+    color=guide_legend("Eligibility Threshold")
+  )
+)
+
+ggplot(experiment, aes(x=prop_white, y=ifelse(true_children_eligible == 0, 0, log(true_children_eligible)))) +
+  point_plot +
+  geom_hline(data=thresholds, aes(yintercept=log(raw), color=grant)) +
+  formatting +
+  labs(
+    y="Log # of children in poverty",
+    x="% white-only"
+  )
+ggsave("plots/race/thresholds_raw.pdf", dpi=300, width=6, height=5)
+
+ggplot(experiment, aes(x=prop_white, y=log(true_children_eligible/true_children_total))) +
+  point_plot +
+  geom_hline(data=thresholds, aes(yintercept=log(prop), color=grant)) +
+  formatting +
+  labs(
+    y="Log prop. of children in poverty",
+    x="% white-only"
+  )
+ggsave("plots/race/thresholds_prop.pdf", dpi=300, width=6, height=5)
+
+ggplot(experiment, aes(x=not_hispanic, y=ifelse(true_children_eligible == 0, 0, log(true_children_eligible)))) +
+  point_plot +
+  geom_hline(data=thresholds, aes(yintercept=log(raw), color=grant)) +
+  formatting +
+  labs(
+    y="Log # of children in poverty",
+    x="% non-Hispanic"
   )
 ggsave("plots/race/thresholds_raw_ethnicity.pdf", dpi=300, width=6, height=5)
 
-ggplot(
-  experiment,
-  aes(x = not_hispanic, y = log(true_children_eligible / true_children_total))
-) +
-  point_plot +
-  geom_hline(data = thresholds, aes(yintercept = log(prop), color = grant)) +
-  formatting +
-  labs(
-    y = "Log prop. of children in poverty",
-    x = "% non-Hispanic"
-  )
-ggsave(
-  "plots/race/thresholds_prop_ethnicity.pdf",
-  dpi = 300, width = 6, height = 5
-)
+ggplot(experiment, aes(x=not_hispanic, y=log(true_children_eligible/true_children_total))) +
+  point_plot +
+  geom_hline(data=thresholds, aes(yintercept=log(prop), color=grant)) +
+  formatting +
+  labs(
+    y="Log prop. of children in poverty",
+    x="% non-Hispanic"
+  )
+ggsave("plots/race/thresholds_prop_ethnicity.pdf", dpi=300, width=6, height=5)
 ```
 
 ## Differences in natural variance
 ```{r}
-ggplot(experiment, aes(x = prop_white, y = log(true_pop_total))) +
-  geom_point(alpha = 0.5, size=0.25) +
-  geom_smooth(method = "lm", linetype = "dashed", color = "red")
-  labs(
-    y = "Log population",
-    x = "% white-only"
+ggplot(experiment, aes(x=prop_white, y=log(true_pop_total))) +
+  geom_point(alpha=0.5, size=0.25) +
+  geom_smooth(method="lm", linetype="dashed", color="red")
+  # guides(
+  #   color=guide_legend("Eligibility Threshold")
+  # ) +
+  labs(
+    y="Log population",
+    x="% white-only"
   )
 ```
 
 # Robustness check: ACS-derived variability in race-weighted misallocation
 ```{r}
-<<<<<<< HEAD
-experiment <- load_experiment("baseline", 100)
-```
-
-```{r}
-# BOOTSTRAP
-
-# std = (margin of error / 1.645)
-draw_sample <- function(x, moe) {
-  rnorm(
-    length(x),
-    x,
-    moe / 1.645
-  )
-}
-
-filter_comparison = function(comparison) {
-  comparison %>%
-    filter(race %in% c(
-      "Black or African American",
-      "White",
-      "Asian",
-      "Some other race"
-    ))
-}
-
-N <- 100
-bootstrap <- filter_comparison(race_comparison(experiment, "race_aggregate"))
-for (i in 1:N) {
-  print(i)
-  sample = race_comparison(
-    experiment %>%
-      mutate(
-        black_or_african_american_race_pct = draw_sample(
-          black_or_african_american_race_pct,
-          black_or_african_american_race_pctmoe
-        ),
-        white_race_pct = draw_sample(
-          white_race_pct,
-          white_race_pctmoe
-        ),
-        asian_race_pct = draw_sample(
-          asian_race_pct,
-          asian_race_pctmoe
-        ),
-        some_other_race_race_pct = draw_sample(
-          some_other_race_race_pct,
-          some_other_race_race_pctmoe
-        )
-      ),
-    "race_aggregate"
-  )
-  bootstrap <- rbind(bootstrap, filter_comparison(sample))
-}
-```
-
-```{r}
-readRDS("results/policy_experiments/baseline_comparison_trials=1000.rds")
-bootstrap %>%
-  group_by(race) %>%
-  summarise(
-    moe = quantile(dp_sampling_benefit_per_child_eligible_mean, probs = 0.9)
-      - quantile(dp_sampling_benefit_per_child_eligible_mean, probs = 0.1)
-  )
-```
-
-```{r}
-# ANALYTIC
-sqrt(sum(
-  (
-    experiment$misalloc_sampling
-    * experiment$black_or_african_american_race_pctmoe
-    / 1.645
-  ) ** 2
-)) / sum(
-  experiment$black_or_african_american_race_pct * experiment$true_children_total
-=======
 experiment = load_experiment("baseline", 1000)
 comparison = readRDS("results/policy_experiments/baseline_comparison_trials=1000.rds")
 comparison
@@ -299,6 +197,5 @@
   experiment$samoan_race_pct,
   experiment$samoan_race_pctmoe,
   "Samoan"
->>>>>>> af34ab4e
 )
 ```