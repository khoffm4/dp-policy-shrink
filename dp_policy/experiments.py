--- conflicted
+++ resolved
@@ -255,13 +255,9 @@
         self.trials = trials
         self.eps = eps
         self.delta = delta
-<<<<<<< HEAD
         self.saipe = get_inputs(year)
-
-        if baseline == "cached":
-=======
+        
         if str(baseline) == "cached":
->>>>>>> 0298d4dc
             print("Using cached baseline...")
             try:
                 self.baseline = load_treatments("baseline")['baseline']
